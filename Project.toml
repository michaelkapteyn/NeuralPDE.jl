--- conflicted
+++ resolved
@@ -13,12 +13,9 @@
 StochasticDiffEq = "789caeaf-c7a9-5a7d-9973-96adeb23e2a0"
 
 [compat]
-DiffEqBase = ">= 5.0.0"
-<<<<<<< HEAD
+DiffEqBase = "6"
 DiffEqFlux = "0.8"
-=======
 Reexport = "0.2"
->>>>>>> b6256b45
 julia = "1"
 
 [extras]
