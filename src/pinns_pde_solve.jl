--- conflicted
+++ resolved
@@ -745,20 +745,11 @@
                                              strategy)
         (pde_loss_function, bc_loss_function)
     end
-
-<<<<<<< HEAD
-    loss_function = (θ,p) -> begin
-        return pde_loss_function(θ) + bc_loss_function(θ)
-    end
-
-    f = OptimizationFunction(loss_function, GalacticOptim.AutoZygote())
-    GalacticOptim.OptimizationProblem(f, flat_initθ)
-=======
+  
     function loss_function_(θ,p)
         return pde_loss_function(θ) + bc_loss_function(θ)
     end
 
     f = OptimizationFunction(loss_function_, GalacticOptim.AutoZygote())
-    prob = GalacticOptim.OptimizationProblem(f, initθ)
->>>>>>> 1cf34e83
+    GalacticOptim.OptimizationProblem(f, flat_initθ)
 end